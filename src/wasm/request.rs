use http::HttpTryFrom;
use std::fmt;

<<<<<<< HEAD
use http::{Method, header::HeaderName, HeaderMap, HeaderValue, HttpTryFrom};
use serde::Serialize;

use super::{Body, Client, Response};
use crate::Url;
=======
use http::Method;
use url::Url;

use super::{Body, Client, Response};
use crate::header::{HeaderMap, HeaderName, HeaderValue};
>>>>>>> 3a50ed11

/// A request which can be executed with `Client::execute()`.
pub struct Request {
    method: Method,
    url: Url,
    headers: HeaderMap,
    body: Option<Body>,
}

/// A builder to construct the properties of a `Request`.
pub struct RequestBuilder {
    client: Client,
    request: crate::Result<Request>,
}

impl Request {
    pub(super) fn new(method: Method, url: Url) -> Self {
        Request {
            method,
            url,
            headers: HeaderMap::new(),
            body: None,
        }
    }

    /// Get the method.
    #[inline]
    pub fn method(&self) -> &Method {
        &self.method
    }

    /// Get a mutable reference to the method.
    #[inline]
    pub fn method_mut(&mut self) -> &mut Method {
        &mut self.method
    }

    /// Get the url.
    #[inline]
    pub fn url(&self) -> &Url {
        &self.url
    }

    /// Get a mutable reference to the url.
    #[inline]
    pub fn url_mut(&mut self) -> &mut Url {
        &mut self.url
    }

    /// Get the headers.
    #[inline]
    pub fn headers(&self) -> &HeaderMap {
        &self.headers
    }

    /// Get a mutable reference to the headers.
    #[inline]
    pub fn headers_mut(&mut self) -> &mut HeaderMap {
        &mut self.headers
    }

    /// Get the body.
    #[inline]
    pub fn body(&self) -> Option<&Body> {
        self.body.as_ref()
    }

    /// Get a mutable reference to the body.
    #[inline]
    pub fn body_mut(&mut self) -> &mut Option<Body> {
        &mut self.body
    }
}

impl RequestBuilder {
    pub(super) fn new(client: Client, request: crate::Result<Request>) -> RequestBuilder {
        RequestBuilder { client, request }
    }

<<<<<<< HEAD
    /// Add a `Header` to this Request.
    pub fn header<K, V>(mut self, key: K, value: V) -> RequestBuilder
    where
        HeaderName: HttpTryFrom<K>,
        HeaderValue: HttpTryFrom<V>,
    {
        let mut error = None;
        if let Ok(ref mut req) = self.request {
            match <HeaderName as HttpTryFrom<K>>::try_from(key) {
                Ok(key) => match <HeaderValue as HttpTryFrom<V>>::try_from(value) {
                    Ok(value) => {
                        req.headers_mut().append(key, value);
                    }
                    Err(e) => error = Some(crate::error::builder(e.into())),
                },
                Err(e) => error = Some(crate::error::builder(e.into())),
            };
        }
        if let Some(err) = error {
            self.request = Err(err);
        }
        self
    }

    /// Add a set of Headers to the existing ones on this Request.
    ///
    /// The headers will be merged in to any already set.
    pub fn headers(mut self, headers: crate::header::HeaderMap) -> RequestBuilder {
        if let Ok(ref mut req) = self.request {
            crate::request_headers::replace_headers(req.headers_mut(), headers);
        }
        self
    }

    /// Modify the query string of the URL.
    ///
    /// Modifies the URL of this request, adding the parameters provided.
    /// This method appends and does not overwrite. This means that it can
    /// be called multiple times and that existing query parameters are not
    /// overwritten if the same key is used. The key will simply show up
    /// twice in the query string.
    /// Calling `.query([("foo", "a"), ("foo", "b")])` gives `"foo=a&foo=b"`.
    ///
    /// # Note
    /// This method does not support serializing a single key-value
    /// pair. Instead of using `.query(("key", "val"))`, use a sequence, such
    /// as `.query(&[("key", "val")])`. It's also possible to serialize structs
    /// and maps into a key-value pair.
    ///
    /// # Errors
    /// This method will fail if the object you provide cannot be serialized
    /// into a query string.
    pub fn query<T: Serialize + ?Sized>(mut self, query: &T) -> RequestBuilder {
        let mut error = None;
        if let Ok(ref mut req) = self.request {
            let url = req.url_mut();
            let mut pairs = url.query_pairs_mut();
            let serializer = serde_urlencoded::Serializer::new(&mut pairs);

            if let Err(err) = query.serialize(serializer) {
                error = Some(crate::error::builder(err));
            }
        }
        if let Ok(ref mut req) = self.request {
            if let Some("") = req.url().query() {
                req.url_mut().set_query(None);
            }
        }
        if let Some(err) = error {
            self.request = Err(err);
        }
        self
    }

=======
>>>>>>> 3a50ed11
    /// Set the request body.
    pub fn body<T: Into<Body>>(mut self, body: T) -> RequestBuilder {
        if let Ok(ref mut req) = self.request {
            req.body = Some(body.into());
        }
        self
    }

    /// Add a `Header` to this Request.
    pub fn header<K, V>(mut self, key: K, value: V) -> RequestBuilder
    where
        HeaderName: HttpTryFrom<K>,
        HeaderValue: HttpTryFrom<V>,
    {
        let mut error = None;
        if let Ok(ref mut req) = self.request {
            match <HeaderName as HttpTryFrom<K>>::try_from(key) {
                Ok(key) => match <HeaderValue as HttpTryFrom<V>>::try_from(value) {
                    Ok(value) => {
                        req.headers_mut().append(key, value);
                    }
                    Err(e) => error = Some(crate::error::builder(e.into())),
                },
                Err(e) => error = Some(crate::error::builder(e.into())),
            };
        }
        if let Some(err) = error {
            self.request = Err(err);
        }
        self
    }

    /// Constructs the Request and sends it to the target URL, returning a
    /// future Response.
    ///
    /// # Errors
    ///
    /// This method fails if there was an error while sending request.
    ///
    /// # Example
    ///
    /// ```no_run
    /// # use reqwest::Error;
    /// #
    /// # async fn run() -> Result<(), Error> {
    /// let response = reqwest::Client::new()
    ///     .get("https://hyper.rs")
    ///     .send()
    ///     .await?;
    /// # Ok(())
    /// # }
    /// ```
    pub async fn send(self) -> crate::Result<Response> {
        let req = self.request?;
        self.client.execute_request(req).await
    }
}

impl fmt::Debug for Request {
    fn fmt(&self, f: &mut fmt::Formatter) -> fmt::Result {
        fmt_request_fields(&mut f.debug_struct("Request"), self).finish()
    }
}

impl fmt::Debug for RequestBuilder {
    fn fmt(&self, f: &mut fmt::Formatter) -> fmt::Result {
        let mut builder = f.debug_struct("RequestBuilder");
        match self.request {
            Ok(ref req) => fmt_request_fields(&mut builder, req).finish(),
            Err(ref err) => builder.field("error", err).finish(),
        }
    }
}

fn fmt_request_fields<'a, 'b>(
    f: &'a mut fmt::DebugStruct<'a, 'b>,
    req: &Request,
) -> &'a mut fmt::DebugStruct<'a, 'b> {
    f.field("method", &req.method)
        .field("url", &req.url)
        .field("headers", &req.headers)
}<|MERGE_RESOLUTION|>--- conflicted
+++ resolved
@@ -1,19 +1,12 @@
 use http::HttpTryFrom;
+use serde::Serialize;
 use std::fmt;
 
-<<<<<<< HEAD
-use http::{Method, header::HeaderName, HeaderMap, HeaderValue, HttpTryFrom};
-use serde::Serialize;
-
-use super::{Body, Client, Response};
-use crate::Url;
-=======
 use http::Method;
 use url::Url;
 
 use super::{Body, Client, Response};
 use crate::header::{HeaderMap, HeaderName, HeaderValue};
->>>>>>> 3a50ed11
 
 /// A request which can be executed with `Client::execute()`.
 pub struct Request {
@@ -93,7 +86,54 @@
         RequestBuilder { client, request }
     }
 
-<<<<<<< HEAD
+    /// Modify the query string of the URL.
+    ///
+    /// Modifies the URL of this request, adding the parameters provided.
+    /// This method appends and does not overwrite. This means that it can
+    /// be called multiple times and that existing query parameters are not
+    /// overwritten if the same key is used. The key will simply show up
+    /// twice in the query string.
+    /// Calling `.query([("foo", "a"), ("foo", "b")])` gives `"foo=a&foo=b"`.
+    ///
+    /// # Note
+    /// This method does not support serializing a single key-value
+    /// pair. Instead of using `.query(("key", "val"))`, use a sequence, such
+    /// as `.query(&[("key", "val")])`. It's also possible to serialize structs
+    /// and maps into a key-value pair.
+    ///
+    /// # Errors
+    /// This method will fail if the object you provide cannot be serialized
+    /// into a query string.
+    pub fn query<T: Serialize + ?Sized>(mut self, query: &T) -> RequestBuilder {
+        let mut error = None;
+        if let Ok(ref mut req) = self.request {
+            let url = req.url_mut();
+            let mut pairs = url.query_pairs_mut();
+            let serializer = serde_urlencoded::Serializer::new(&mut pairs);
+
+            if let Err(err) = query.serialize(serializer) {
+                error = Some(crate::error::builder(err));
+            }
+        }
+        if let Ok(ref mut req) = self.request {
+            if let Some("") = req.url().query() {
+                req.url_mut().set_query(None);
+            }
+        }
+        if let Some(err) = error {
+            self.request = Err(err);
+        }
+        self
+    }
+
+    /// Set the request body.
+    pub fn body<T: Into<Body>>(mut self, body: T) -> RequestBuilder {
+        if let Ok(ref mut req) = self.request {
+            req.body = Some(body.into());
+        }
+        self
+    }
+
     /// Add a `Header` to this Request.
     pub fn header<K, V>(mut self, key: K, value: V) -> RequestBuilder
     where
@@ -124,80 +164,6 @@
     pub fn headers(mut self, headers: crate::header::HeaderMap) -> RequestBuilder {
         if let Ok(ref mut req) = self.request {
             crate::request_headers::replace_headers(req.headers_mut(), headers);
-        }
-        self
-    }
-
-    /// Modify the query string of the URL.
-    ///
-    /// Modifies the URL of this request, adding the parameters provided.
-    /// This method appends and does not overwrite. This means that it can
-    /// be called multiple times and that existing query parameters are not
-    /// overwritten if the same key is used. The key will simply show up
-    /// twice in the query string.
-    /// Calling `.query([("foo", "a"), ("foo", "b")])` gives `"foo=a&foo=b"`.
-    ///
-    /// # Note
-    /// This method does not support serializing a single key-value
-    /// pair. Instead of using `.query(("key", "val"))`, use a sequence, such
-    /// as `.query(&[("key", "val")])`. It's also possible to serialize structs
-    /// and maps into a key-value pair.
-    ///
-    /// # Errors
-    /// This method will fail if the object you provide cannot be serialized
-    /// into a query string.
-    pub fn query<T: Serialize + ?Sized>(mut self, query: &T) -> RequestBuilder {
-        let mut error = None;
-        if let Ok(ref mut req) = self.request {
-            let url = req.url_mut();
-            let mut pairs = url.query_pairs_mut();
-            let serializer = serde_urlencoded::Serializer::new(&mut pairs);
-
-            if let Err(err) = query.serialize(serializer) {
-                error = Some(crate::error::builder(err));
-            }
-        }
-        if let Ok(ref mut req) = self.request {
-            if let Some("") = req.url().query() {
-                req.url_mut().set_query(None);
-            }
-        }
-        if let Some(err) = error {
-            self.request = Err(err);
-        }
-        self
-    }
-
-=======
->>>>>>> 3a50ed11
-    /// Set the request body.
-    pub fn body<T: Into<Body>>(mut self, body: T) -> RequestBuilder {
-        if let Ok(ref mut req) = self.request {
-            req.body = Some(body.into());
-        }
-        self
-    }
-
-    /// Add a `Header` to this Request.
-    pub fn header<K, V>(mut self, key: K, value: V) -> RequestBuilder
-    where
-        HeaderName: HttpTryFrom<K>,
-        HeaderValue: HttpTryFrom<V>,
-    {
-        let mut error = None;
-        if let Ok(ref mut req) = self.request {
-            match <HeaderName as HttpTryFrom<K>>::try_from(key) {
-                Ok(key) => match <HeaderValue as HttpTryFrom<V>>::try_from(value) {
-                    Ok(value) => {
-                        req.headers_mut().append(key, value);
-                    }
-                    Err(e) => error = Some(crate::error::builder(e.into())),
-                },
-                Err(e) => error = Some(crate::error::builder(e.into())),
-            };
-        }
-        if let Some(err) = error {
-            self.request = Err(err);
         }
         self
     }
