use http::Method;
<<<<<<< HEAD
use url::Url;
=======
use js_sys::Uint8Array;
use std::future::Future;
>>>>>>> 3a50ed11
use wasm_bindgen::UnwrapThrowExt as _;

use super::{Request, RequestBuilder, Response};
use crate::IntoUrl;

/// dox
#[derive(Clone, Debug)]
pub struct Client(());

/// dox
#[derive(Debug)]
pub struct ClientBuilder(());

impl Client {
    /// dox
    pub fn new() -> Self {
        Client::builder().build().unwrap_throw()
    }

    /// dox
    pub fn builder() -> ClientBuilder {
        ClientBuilder::new()
    }

    /// Convenience method to make a `GET` request to a URL.
    ///
    /// # Errors
    ///
    /// This method fails whenever supplied `Url` cannot be parsed.
    pub fn get<U: IntoUrl>(&self, url: U) -> RequestBuilder {
        self.request(Method::GET, url)
    }

    /// Convenience method to make a `POST` request to a URL.
    ///
    /// # Errors
    ///
    /// This method fails whenever supplied `Url` cannot be parsed.
    pub fn post<U: IntoUrl>(&self, url: U) -> RequestBuilder {
        self.request(Method::POST, url)
    }

    /// Convenience method to make a `PUT` request to a URL.
    ///
    /// # Errors
    ///
    /// This method fails whenever supplied `Url` cannot be parsed.
    pub fn put<U: IntoUrl>(&self, url: U) -> RequestBuilder {
        self.request(Method::PUT, url)
    }

    /// Convenience method to make a `PATCH` request to a URL.
    ///
    /// # Errors
    ///
    /// This method fails whenever supplied `Url` cannot be parsed.
    pub fn patch<U: IntoUrl>(&self, url: U) -> RequestBuilder {
        self.request(Method::PATCH, url)
    }

    /// Convenience method to make a `DELETE` request to a URL.
    ///
    /// # Errors
    ///
    /// This method fails whenever supplied `Url` cannot be parsed.
    pub fn delete<U: IntoUrl>(&self, url: U) -> RequestBuilder {
        self.request(Method::DELETE, url)
    }

    /// Convenience method to make a `HEAD` request to a URL.
    ///
    /// # Errors
    ///
    /// This method fails whenever supplied `Url` cannot be parsed.
    pub fn head<U: IntoUrl>(&self, url: U) -> RequestBuilder {
        self.request(Method::HEAD, url)
    }

    /// Start building a `Request` with the `Method` and `Url`.
    ///
    /// Returns a `RequestBuilder`, which will allow setting headers and
    /// request body before sending.
    ///
    /// # Errors
    ///
    /// This method fails whenever supplied `Url` cannot be parsed.
    pub fn request<U: IntoUrl>(&self, method: Method, url: U) -> RequestBuilder {
        let req = url.into_url().map(move |url| Request::new(method, url));
        RequestBuilder::new(self.clone(), req)
    }

    pub(super) fn execute_request(
        &self,
        req: Request,
    ) -> impl Future<Output = crate::Result<Response>> {
        fetch(req)
    }
}

async fn fetch(req: Request) -> crate::Result<Response> {
    // Build the js Request
    let mut init = web_sys::RequestInit::new();
    init.method(req.method().as_str());

    let js_headers = web_sys::Headers::new()
        .map_err(crate::error::wasm)
        .map_err(crate::error::builder)?;

    for (name, value) in req.headers() {
        js_headers
            .append(
                name.as_str(),
                value.to_str().map_err(crate::error::builder)?,
            )
            .map_err(crate::error::wasm)
            .map_err(crate::error::builder)?;
    }
    init.headers(&js_headers.into());

    if let Some(body) = req.body() {
        let body_bytes: &[u8] = body.bytes();
        let body_array: Uint8Array = body_bytes.into();
        init.body(Some(&body_array.into()));
    }

    let js_req = web_sys::Request::new_with_str_and_init(req.url().as_str(), &init)
        .map_err(crate::error::wasm)
        .map_err(crate::error::builder)?;

    // Await the fetch() promise
    let p = web_sys::window()
        .expect("window should exist")
        .fetch_with_request(&js_req);
    let js_resp = super::promise::<web_sys::Response>(p)
        .await
        .map_err(crate::error::request)?;

    // Convert from the js Response
    let mut resp = http::Response::builder();
    resp.status(js_resp.status());

    let js_headers = js_resp.headers();
    let js_iter = js_sys::try_iter(&js_headers)
        .expect_throw("headers try_iter")
        .expect_throw("headers have an iterator");

    for item in js_iter {
        let item = item.expect_throw("headers iterator doesn't throw");
        let v: Vec<String> = item.into_serde().expect_throw("headers into_serde");
        resp.header(
            v.get(0).expect_throw("headers name"),
            v.get(1).expect_throw("headers value"),
        );
    }

    let url = Url::parse(&js_resp.url()).expect_throw("url parse");
    Ok(Response::new(resp.body(js_resp).map_err(crate::error::request)?, url))
}

// ===== impl ClientBuilder =====

impl ClientBuilder {
    /// dox
    pub fn new() -> Self {
        ClientBuilder(())
    }

    /// dox
    pub fn build(self) -> Result<Client, crate::Error> {
        Ok(Client(()))
    }
}<|MERGE_RESOLUTION|>--- conflicted
+++ resolved
@@ -1,10 +1,7 @@
 use http::Method;
-<<<<<<< HEAD
-use url::Url;
-=======
 use js_sys::Uint8Array;
 use std::future::Future;
->>>>>>> 3a50ed11
+use url::Url;
 use wasm_bindgen::UnwrapThrowExt as _;
 
 use super::{Request, RequestBuilder, Response};
