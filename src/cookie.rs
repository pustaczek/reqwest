//! The cookies module contains types for working with request and response cookies.

use crate::cookie_crate;
use crate::header;
use std::borrow::Cow;
use std::fmt;
use std::time::SystemTime;

/// Convert a time::Tm time to SystemTime.
fn tm_to_systemtime(tm: time::Tm) -> SystemTime {
    let seconds = tm.to_timespec().sec;
    let duration = std::time::Duration::from_secs(seconds.abs() as u64);
    if seconds > 0 {
        SystemTime::UNIX_EPOCH + duration
    } else {
        SystemTime::UNIX_EPOCH - duration
    }
}

/// Error representing a parse failure of a 'Set-Cookie' header.
pub struct CookieParseError(cookie::ParseError);

impl<'a> fmt::Debug for CookieParseError {
    fn fmt(&self, f: &mut fmt::Formatter) -> fmt::Result {
        self.0.fmt(f)
    }
}

impl<'a> fmt::Display for CookieParseError {
    fn fmt(&self, f: &mut fmt::Formatter) -> fmt::Result {
        self.0.fmt(f)
    }
}

impl std::error::Error for CookieParseError {}

/// A single HTTP cookie.
pub struct Cookie<'a>(cookie::Cookie<'a>);

impl<'a> fmt::Debug for Cookie<'a> {
    fn fmt(&self, f: &mut fmt::Formatter) -> fmt::Result {
        self.0.fmt(f)
    }
}

impl Cookie<'static> {
    /// Construct a new cookie with the given name and value.
    pub fn new<N, V>(name: N, value: V) -> Self
    where
        N: Into<Cow<'static, str>>,
        V: Into<Cow<'static, str>>,
    {
        Cookie(cookie::Cookie::new(name, value))
    }
}

impl<'a> Cookie<'a> {
    fn parse(value: &'a crate::header::HeaderValue) -> Result<Cookie<'a>, CookieParseError> {
        std::str::from_utf8(value.as_bytes())
            .map_err(cookie::ParseError::from)
            .and_then(cookie::Cookie::parse)
            .map_err(CookieParseError)
            .map(Cookie)
    }

    pub(crate) fn into_inner(self) -> cookie::Cookie<'a> {
        self.0
    }

    /// The name of the cookie.
    pub fn name(&self) -> &str {
        self.0.name()
    }

    /// The value of the cookie.
    pub fn value(&self) -> &str {
        self.0.value()
    }

    /// Returns true if the 'HttpOnly' directive is enabled.
    pub fn http_only(&self) -> bool {
        self.0.http_only().unwrap_or(false)
    }

    /// Returns true if the 'Secure' directive is enabled.
    pub fn secure(&self) -> bool {
        self.0.secure().unwrap_or(false)
    }

    /// Returns true if  'SameSite' directive is 'Lax'.
    pub fn same_site_lax(&self) -> bool {
        self.0.same_site() == Some(cookie_crate::SameSite::Lax)
    }

    /// Returns true if  'SameSite' directive is 'Strict'.
    pub fn same_site_strict(&self) -> bool {
        self.0.same_site() == Some(cookie_crate::SameSite::Strict)
    }

    /// Returns the path directive of the cookie, if set.
    pub fn path(&self) -> Option<&str> {
        self.0.path()
    }

    /// Returns the domain directive of the cookie, if set.
    pub fn domain(&self) -> Option<&str> {
        self.0.domain()
    }

    /// Get the Max-Age information.
    pub fn max_age(&self) -> Option<std::time::Duration> {
        self.0
            .max_age()
            .map(|d| std::time::Duration::new(d.num_seconds() as u64, 0))
    }

    /// The cookie expiration time.
    pub fn expires(&self) -> Option<SystemTime> {
        self.0.expires().map(tm_to_systemtime)
    }
}

pub(crate) fn extract_response_cookies<'a>(
    headers: &'a hyper::HeaderMap,
) -> impl Iterator<Item = Result<Cookie<'a>, CookieParseError>> + 'a {
    headers
        .get_all(header::SET_COOKIE)
        .iter()
        .map(|value| Cookie::parse(value))
}

/// A persistent cookie store that provides session support.
#[derive(Default)]
<<<<<<< HEAD
pub struct CookieStore(pub ::cookie_store::CookieStore);
=======
pub(crate) struct CookieStore(pub(crate) cookie_store::CookieStore);
>>>>>>> f60456c8

impl<'a> fmt::Debug for CookieStore {
    fn fmt(&self, f: &mut fmt::Formatter) -> fmt::Result {
        self.0.fmt(f)
    }
}<|MERGE_RESOLUTION|>--- conflicted
+++ resolved
@@ -131,11 +131,7 @@
 
 /// A persistent cookie store that provides session support.
 #[derive(Default)]
-<<<<<<< HEAD
-pub struct CookieStore(pub ::cookie_store::CookieStore);
-=======
-pub(crate) struct CookieStore(pub(crate) cookie_store::CookieStore);
->>>>>>> f60456c8
+pub struct CookieStore(pub cookie_store::CookieStore);
 
 impl<'a> fmt::Debug for CookieStore {
     fn fmt(&self, f: &mut fmt::Formatter) -> fmt::Result {
