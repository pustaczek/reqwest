#![deny(missing_docs)]
#![deny(missing_debug_implementations)]
#![cfg_attr(test, deny(warnings))]
#![doc(html_root_url = "https://docs.rs/reqwest/0.9.20")]

//! # reqwest
//!
//! The `reqwest` crate provides a convenient, higher-level HTTP
//! [`Client`][client].
//!
//! It handles many of the things that most people just expect an HTTP client
//! to do for them.
//!
//! - Plain bodies, [JSON](#json), [urlencoded](#forms), [multipart](multipart)
//! - Customizable [redirect policy](#redirect-policy)
//! - HTTP [Proxies](#proxies)
//! - Uses system-native [TLS](#tls)
//! - Cookies
//!
//! The [`reqwest::Client`][client] is synchronous, making it a great fit for
//! applications that only require a few HTTP requests, and wish to handle
//! them synchronously.
//!
//! Additional learning resources include:
//!
//! - [The Rust Cookbook](https://rust-lang-nursery.github.io/rust-cookbook/web/clients.html)
//! - [Reqwest Repository Examples](https://github.com/seanmonstar/reqwest/tree/master/examples)
//!
//! ## Making a GET request
//!
//! For a single request, you can use the [`get`][get] shortcut method.
//!
//! ```rust
//! # use reqwest::{Error, Response};
//!
//! # fn run() -> Result<(), Error> {
//! let body = reqwest::get("https://www.rust-lang.org")?
//!     .text()?;
//!
//! println!("body = {:?}", body);
//! # Ok(())
//! # }
//! ```
//!
//! Additionally, reqwest's [`Response`][response] struct implements Rust's
//! `Read` trait, so many useful standard library and third party crates will
//! have convenience methods that take a `Response` anywhere `T: Read` is
//! acceptable.
//!
//! **NOTE**: If you plan to perform multiple requests, it is best to create a
//! [`Client`][client] and reuse it, taking advantage of keep-alive connection
//! pooling.
//!
//! ## Making POST requests (or setting request bodies)
//!
//! There are several ways you can set the body of a request. The basic one is
//! by using the `body()` method of a [`RequestBuilder`][builder]. This lets you set the
//! exact raw bytes of what the body should be. It accepts various types,
//! including `String`, `Vec<u8>`, and `File`. If you wish to pass a custom
//! Reader, you can use the `reqwest::Body::new()` constructor.
//!
//! ```rust
//! # use reqwest::Error;
//! #
//! # fn run() -> Result<(), Error> {
//! let client = reqwest::Client::new();
//! let res = client.post("http://httpbin.org/post")
//!     .body("the exact body that is sent")
//!     .send()?;
//! # Ok(())
//! # }
//! ```
//!
//! ### Forms
//!
//! It's very common to want to send form data in a request body. This can be
//! done with any type that can be serialized into form data.
//!
//! This can be an array of tuples, or a `HashMap`, or a custom type that
//! implements [`Serialize`][serde].
//!
//! ```rust
//! # use reqwest::Error;
//! #
//! # fn run() -> Result<(), Error> {
//! // This will POST a body of `foo=bar&baz=quux`
//! let params = [("foo", "bar"), ("baz", "quux")];
//! let client = reqwest::Client::new();
//! let res = client.post("http://httpbin.org/post")
//!     .form(&params)
//!     .send()?;
//! # Ok(())
//! # }
//! ```
//!
//! ### JSON
//!
//! There is also a `json` method helper on the [`RequestBuilder`][builder] that works in
//! a similar fashion the `form` method. It can take any value that can be
//! serialized into JSON.
//!
//! ```rust
//! # use reqwest::Error;
//! # use std::collections::HashMap;
//! #
//! # fn run() -> Result<(), Error> {
//! // This will POST a body of `{"lang":"rust","body":"json"}`
//! let mut map = HashMap::new();
//! map.insert("lang", "rust");
//! map.insert("body", "json");
//!
//! let client = reqwest::Client::new();
//! let res = client.post("http://httpbin.org/post")
//!     .json(&map)
//!     .send()?;
//! # Ok(())
//! # }
//! ```
//!
//! ## Redirect Policies
//!
//! By default, a `Client` will automatically handle HTTP redirects, detecting
//! loops, and having a maximum redirect chain of 10 hops. To customize this
//! behavior, a [`RedirectPolicy`][redirect] can used with a `ClientBuilder`.
//!
//! ## Cookies
//!
//! The automatic storing and sending of session cookies can be enabled with
//! the [`cookie_store`][ClientBuilder::cookie_store] method on `ClientBuilder`.
//!
//! ## Proxies
//!
//! A `Client` can be configured to make use of HTTP proxies by adding
//! [`Proxy`](Proxy)s to a `ClientBuilder`.
//!
//! ** NOTE** System proxies will be used in the next breaking change.
//!
//! ## TLS
//!
//! By default, a `Client` will make use of system-native transport layer
//! security to connect to HTTPS destinations. This means schannel on Windows,
//! Security-Framework on macOS, and OpenSSL on Linux.
//!
//! - Additional X509 certificates can be configured on a `ClientBuilder` with the
//!   [`Certificate`](Certificate) type.
//! - Client certificates can be add to a `ClientBuilder` with the
//!   [`Identity`][Identity] type.
//! - Various parts of TLS can also be configured or even disabled on the
//!   `ClientBuilder`.
//!
//! ## Optional Features
//!
//! The following are a list of [Cargo features][cargo-features] that can be
//! enabled or disabled:
//!
//! - **default-tls** *(enabled by default)*: Provides TLS support via the
//!   `native-tls` library to connect over HTTPS.
//! - **default-tls-vendored**: Enables the `vendored` feature of `native-tls`.
//! - **rustls-tls**: Provides TLS support via the `rustls` library.
//! - **socks**: Provides SOCKS5 proxy support.
//! - **trust-dns**: Enables a trust-dns async resolver instead of default
//!   threadpool using `getaddrinfo`.
//! - **hyper-011**: Provides support for hyper's old typed headers.
//!
//!
//! [hyper]: http://hyper.rs
//! [client]: ./struct.Client.html
//! [response]: ./struct.Response.html
//! [get]: ./fn.get.html
//! [builder]: ./struct.RequestBuilder.html
//! [serde]: http://serde.rs
//! [redirect]: ./struct.RedirectPolicy.html
//! [Proxy]: ./struct.Proxy.html
//! [cargo-features]: https://doc.rust-lang.org/stable/cargo/reference/manifest.html#the-features-section

extern crate cookie as cookie_crate;
<<<<<<< HEAD
pub extern crate cookie_store;
extern crate encoding_rs;
#[macro_use]
extern crate futures;
extern crate http;
extern crate hyper;
=======
>>>>>>> f60456c8
#[cfg(feature = "hyper-011")]
pub use hyper_old_types as hyper_011;

#[cfg(test)]
#[macro_use]
extern crate doc_comment;

#[cfg(test)]
doctest!("../README.md");

pub use hyper::header;
pub use hyper::Method;
pub use hyper::{StatusCode, Version};
pub use url::ParseError as UrlError;
pub use url::Url;

pub use self::body::Body;
pub use self::client::{Client, ClientBuilder};
pub use self::error::{Error, Result};
pub use self::into_url::IntoUrl;
pub use self::proxy::Proxy;
pub use self::redirect::{RedirectAction, RedirectAttempt, RedirectPolicy};
pub use self::request::{Request, RequestBuilder};
pub use self::response::Response;
#[cfg(feature = "tls")]
pub use self::tls::{Certificate, Identity};

// this module must be first because of the `try_` macro
#[macro_use]
mod error;

mod async_impl;
mod body;
mod client;
mod connect;
pub mod cookie;
#[cfg(feature = "trust-dns")]
mod dns;
mod into_url;
mod proxy;
mod redirect;
mod request;
mod response;
#[cfg(feature = "tls")]
mod tls;
mod wait;

pub mod multipart;

/// An 'async' implementation of the reqwest `Client`.
pub mod r#async {
    pub use crate::async_impl::{
        multipart, Body, Chunk, Client, ClientBuilder, Decoder, Request, RequestBuilder, Response,
        ResponseBuilderExt,
    };
}

/// Shortcut method to quickly make a `GET` request.
///
/// See also the methods on the [`reqwest::Response`](./struct.Response.html)
/// type.
///
/// **NOTE**: This function creates a new internal `Client` on each call,
/// and so should not be used if making many requests. Create a
/// [`Client`](./struct.Client.html) instead.
///
/// # Examples
///
/// ```rust
/// # fn run() -> Result<(), reqwest::Error> {
/// let body = reqwest::get("https://www.rust-lang.org")?
///     .text()?;
/// # Ok(())
/// # }
/// # fn main() { }
/// ```
///
/// # Errors
///
/// This function fails if:
///
/// - native TLS backend cannot be initialized
/// - supplied `Url` cannot be parsed
/// - there was an error while sending request
/// - redirect loop was detected
/// - redirect limit was exhausted
pub fn get<T: IntoUrl>(url: T) -> crate::Result<Response> {
    Client::builder().build()?.get(url).send()
}

fn _assert_impls() {
    fn assert_send<T: Send>() {}
    fn assert_sync<T: Sync>() {}
    fn assert_clone<T: Clone>() {}

    assert_send::<Client>();
    assert_sync::<Client>();
    assert_clone::<Client>();

    assert_send::<Request>();
    assert_send::<RequestBuilder>();

    assert_send::<Response>();

    assert_send::<Error>();
    assert_sync::<Error>();
}<|MERGE_RESOLUTION|>--- conflicted
+++ resolved
@@ -174,15 +174,8 @@
 //! [cargo-features]: https://doc.rust-lang.org/stable/cargo/reference/manifest.html#the-features-section
 
 extern crate cookie as cookie_crate;
-<<<<<<< HEAD
+
 pub extern crate cookie_store;
-extern crate encoding_rs;
-#[macro_use]
-extern crate futures;
-extern crate http;
-extern crate hyper;
-=======
->>>>>>> f60456c8
 #[cfg(feature = "hyper-011")]
 pub use hyper_old_types as hyper_011;
 
