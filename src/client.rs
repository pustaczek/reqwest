use std::fmt;
use std::net::IpAddr;
use std::sync::Arc;
use std::thread;
use std::time::Duration;

use futures::future::{self, Either};
use futures::sync::{mpsc, oneshot};
use futures::{Async, Future, Stream};

use log::trace;

use crate::request::{Request, RequestBuilder};
use crate::response::Response;
use crate::{async_impl, header, wait, IntoUrl, Method, Proxy, RedirectPolicy};
#[cfg(feature = "tls")]
<<<<<<< HEAD
use {Certificate, Identity};
use cookie::CookieStore;
=======
use crate::{Certificate, Identity};
>>>>>>> f60456c8

/// A `Client` to make Requests with.
///
/// The Client has various configuration values to tweak, but the defaults
/// are set to what is usually the most commonly desired value. To configure a
/// `Client`, use `Client::builder()`.
///
/// The `Client` holds a connection pool internally, so it is advised that
/// you create one and **reuse** it.
///
/// # Examples
///
/// ```rust
/// # use reqwest::{Error, Client};
/// #
/// # fn run() -> Result<(), Error> {
/// let client = Client::new();
/// let resp = client.get("http://httpbin.org/").send()?;
/// #   drop(resp);
/// #   Ok(())
/// # }
///
/// ```
#[derive(Clone)]
pub struct Client {
    inner: ClientHandle,
}

/// A `ClientBuilder` can be used to create a `Client` with  custom configuration.
///
/// # Example
///
/// ```
/// # fn run() -> Result<(), reqwest::Error> {
/// use std::time::Duration;
///
/// let client = reqwest::Client::builder()
///     .gzip(true)
///     .timeout(Duration::from_secs(10))
///     .build()?;
/// # Ok(())
/// # }
/// ```
pub struct ClientBuilder {
    inner: async_impl::ClientBuilder,
    timeout: Timeout,
}

impl ClientBuilder {
    /// Constructs a new `ClientBuilder`.
    ///
    /// This is the same as `Client::builder()`.
    pub fn new() -> ClientBuilder {
        ClientBuilder {
            inner: async_impl::ClientBuilder::new(),
            timeout: Timeout::default(),
        }
    }

    /// Returns a `Client` that uses this `ClientBuilder` configuration.
    ///
    /// # Errors
    ///
    /// This method fails if TLS backend cannot be initialized, or the resolver
    /// cannot load the system configuration.
    pub fn build(self) -> crate::Result<Client> {
        ClientHandle::new(self).map(|handle| Client { inner: handle })
    }

    /// Disable proxy setting.
    pub fn no_proxy(self) -> ClientBuilder {
        self.with_inner(move |inner| inner.no_proxy())
    }

    /// Enable system proxy setting.
    pub fn use_sys_proxy(self) -> ClientBuilder {
        self.with_inner(move |inner| inner.use_sys_proxy())
    }

    /// Set that all sockets have `SO_NODELAY` set to `true`.
    pub fn tcp_nodelay(self) -> ClientBuilder {
        self.with_inner(move |inner| inner.tcp_nodelay())
    }

    /// Use native TLS backend.
    #[cfg(feature = "default-tls")]
    pub fn use_default_tls(self) -> ClientBuilder {
        self.with_inner(move |inner| inner.use_default_tls())
    }

    /// Use rustls TLS backend.
    #[cfg(feature = "rustls-tls")]
    pub fn use_rustls_tls(self) -> ClientBuilder {
        self.with_inner(move |inner| inner.use_rustls_tls())
    }

    /// Add a custom root certificate.
    ///
    /// This allows connecting to a server that has a self-signed
    /// certificate for example. This **does not** replace the existing
    /// trusted store.
    ///
    /// # Example
    /// ```
    /// # use std::fs::File;
    /// # use std::io::Read;
    /// # fn build_client() -> Result<(), Box<std::error::Error>> {
    /// // read a local binary DER encoded certificate
    /// let mut buf = Vec::new();
    /// File::open("my-cert.der")?.read_to_end(&mut buf)?;
    ///
    /// // create a certificate
    /// let cert = reqwest::Certificate::from_der(&buf)?;
    ///
    /// // get a client builder
    /// let client = reqwest::Client::builder()
    ///     .add_root_certificate(cert)
    ///     .build()?;
    /// # drop(client);
    /// # Ok(())
    /// # }
    /// ```
    ///
    /// # Errors
    ///
    /// This method fails if adding root certificate was unsuccessful.
    #[cfg(feature = "tls")]
    pub fn add_root_certificate(self, cert: Certificate) -> ClientBuilder {
        self.with_inner(move |inner| inner.add_root_certificate(cert))
    }

    /// Sets the identity to be used for client certificate authentication.
    ///
    /// # Example
    ///
    /// ```
    /// # use std::fs::File;
    /// # use std::io::Read;
    /// # fn build_client() -> Result<(), Box<std::error::Error>> {
    /// // read a local PKCS12 bundle
    /// let mut buf = Vec::new();
    ///
    /// #[cfg(feature = "default-tls")]
    /// File::open("my-ident.pfx")?.read_to_end(&mut buf)?;
    /// #[cfg(feature = "rustls-tls")]
    /// File::open("my-ident.pem")?.read_to_end(&mut buf)?;
    ///
    /// #[cfg(feature = "default-tls")]
    /// // create an Identity from the PKCS#12 archive
    /// let pkcs12 = reqwest::Identity::from_pkcs12_der(&buf, "my-privkey-password")?;
    /// #[cfg(feature = "rustls-tls")]
    /// // create an Identity from the PEM file
    /// let pkcs12 = reqwest::Identity::from_pem(&buf)?;
    ///
    /// // get a client builder
    /// let client = reqwest::Client::builder()
    ///     .identity(pkcs12)
    ///     .build()?;
    /// # drop(client);
    /// # Ok(())
    /// # }
    /// ```
    #[cfg(feature = "tls")]
    pub fn identity(self, identity: Identity) -> ClientBuilder {
        self.with_inner(move |inner| inner.identity(identity))
    }

    /// Controls the use of hostname verification.
    ///
    /// Defaults to `false`.
    ///
    /// # Warning
    ///
    /// You should think very carefully before you use this method. If
    /// hostname verification is not used, any valid certificate for any
    /// site will be trusted for use from any other. This introduces a
    /// significant vulnerability to man-in-the-middle attacks.
    #[cfg(feature = "default-tls")]
    pub fn danger_accept_invalid_hostnames(self, accept_invalid_hostname: bool) -> ClientBuilder {
        self.with_inner(|inner| inner.danger_accept_invalid_hostnames(accept_invalid_hostname))
    }

    /// Controls the use of certificate validation.
    ///
    /// Defaults to `false`.
    ///
    /// # Warning
    ///
    /// You should think very carefully before using this method. If
    /// invalid certificates are trusted, *any* certificate for *any* site
    /// will be trusted for use. This includes expired certificates. This
    /// introduces significant vulnerabilities, and should only be used
    /// as a last resort.
    #[cfg(feature = "tls")]
    pub fn danger_accept_invalid_certs(self, accept_invalid_certs: bool) -> ClientBuilder {
        self.with_inner(|inner| inner.danger_accept_invalid_certs(accept_invalid_certs))
    }

    /// Sets the default headers for every request.
    ///
    /// # Example
    ///
    /// ```rust
    /// use reqwest::header;
    /// # fn build_client() -> Result<(), Box<std::error::Error>> {
    /// let mut headers = header::HeaderMap::new();
    /// headers.insert(header::AUTHORIZATION, header::HeaderValue::from_static("secret"));
    ///
    /// // get a client builder
    /// let client = reqwest::Client::builder()
    ///     .default_headers(headers)
    ///     .build()?;
    /// let res = client.get("https://www.rust-lang.org").send()?;
    /// # Ok(())
    /// # }
    /// ```
    ///
    /// Override the default headers:
    ///
    /// ```rust
    /// use reqwest::header;
    /// # fn build_client() -> Result<(), Box<std::error::Error>> {
    /// let mut headers = header::HeaderMap::new();
    /// headers.insert(header::AUTHORIZATION, header::HeaderValue::from_static("secret"));
    ///
    /// // get a client builder
    /// let client = reqwest::Client::builder()
    ///     .default_headers(headers)
    ///     .build()?;
    /// let res = client
    ///     .get("https://www.rust-lang.org")
    ///     .header(header::AUTHORIZATION, "token")
    ///     .send()?;
    /// # Ok(())
    /// # }
    /// ```
    pub fn default_headers(self, headers: header::HeaderMap) -> ClientBuilder {
        self.with_inner(move |inner| inner.default_headers(headers))
    }

    /// Enable auto gzip decompression by checking the ContentEncoding response header.
    ///
    /// If auto gzip decompresson is turned on:
    /// - When sending a request and if the request's headers do not already contain
    ///   an `Accept-Encoding` **and** `Range` values, the `Accept-Encoding` header is set to `gzip`.
    ///   The body is **not** automatically inflated.
    /// - When receiving a response, if it's headers contain a `Content-Encoding` value that
    ///   equals to `gzip`, both values `Content-Encoding` and `Content-Length` are removed from the
    ///   headers' set. The body is automatically deinflated.
    ///
    /// Default is enabled.
    pub fn gzip(self, enable: bool) -> ClientBuilder {
        self.with_inner(|inner| inner.gzip(enable))
    }

    /// Add a `Proxy` to the list of proxies the `Client` will use.
    pub fn proxy(self, proxy: Proxy) -> ClientBuilder {
        self.with_inner(move |inner| inner.proxy(proxy))
    }

    /// Set a `RedirectPolicy` for this client.
    ///
    /// Default will follow redirects up to a maximum of 10.
    pub fn redirect(self, policy: RedirectPolicy) -> ClientBuilder {
        self.with_inner(move |inner| inner.redirect(policy))
    }

    /// Enable or disable automatic setting of the `Referer` header.
    ///
    /// Default is `true`.
    pub fn referer(self, enable: bool) -> ClientBuilder {
        self.with_inner(|inner| inner.referer(enable))
    }

    /// Set a timeout for connect, read and write operations of a `Client`.
    ///
    /// Default is 30 seconds.
    ///
    /// Pass `None` to disable timeout.
    pub fn timeout<T>(mut self, timeout: T) -> ClientBuilder
    where
        T: Into<Option<Duration>>,
    {
        self.timeout = Timeout(timeout.into());
        self
    }

    /// Sets the maximum idle connection per host allowed in the pool.
    ///
    /// Default is usize::MAX (no limit).
    pub fn max_idle_per_host(self, max: usize) -> ClientBuilder {
        self.with_inner(move |inner| inner.max_idle_per_host(max))
    }

    /// Set a timeout for only the connect phase of a `Client`.
    ///
    /// Default is `None`.
    pub fn connect_timeout<T>(self, timeout: T) -> ClientBuilder
    where
        T: Into<Option<Duration>>,
    {
        let timeout = timeout.into();
        if let Some(dur) = timeout {
            self.with_inner(|inner| inner.connect_timeout(dur))
        } else {
            self
        }
    }

    fn with_inner<F>(mut self, func: F) -> ClientBuilder
    where
        F: FnOnce(async_impl::ClientBuilder) -> async_impl::ClientBuilder,
    {
        self.inner = func(self.inner);
        self
    }

    /// Only use HTTP/2.
    ///
    /// # Example
    ///
    /// ```
    /// let client = reqwest::Client::builder()
    ///     .h2_prior_knowledge()
    ///     .build().unwrap();
    /// ```
    pub fn h2_prior_knowledge(self) -> ClientBuilder {
        self.with_inner(|inner| inner.h2_prior_knowledge())
    }

    /// Enable case sensitive headers.
    ///
    /// # Example
    ///
    /// ```
    /// let client = reqwest::Client::builder()
    ///     .http1_title_case_headers()
    ///     .build().unwrap();
    /// ```
    pub fn http1_title_case_headers(self) -> ClientBuilder {
        self.with_inner(|inner| inner.http1_title_case_headers())
    }

    /// Bind to a local IP Address
    ///
    /// # Example
    ///
    /// ```
    /// use std::net::IpAddr;
    /// let local_addr = IpAddr::from([12, 4, 1, 8]);
    /// let client = reqwest::Client::builder()
    ///     .local_address(local_addr)
    ///     .build().unwrap();
    /// ```
    pub fn local_address<T>(self, addr: T) -> ClientBuilder
    where
        T: Into<Option<IpAddr>>,
    {
        self.with_inner(move |inner| inner.local_address(addr))
    }

    /// Enable a persistent cookie store for the client.
    ///
    /// Cookies received in responses will be preserved and included in
    /// additional requests.
    ///
    /// By default, no cookie store is used.
    ///
    /// # Example
    ///
    /// ```
    /// let client = reqwest::Client::builder()
    ///     .cookie_store(true)
    ///     .build()
    ///     .unwrap();
    /// ```
    pub fn cookie_store(self, enable: bool) -> ClientBuilder {
        self.with_inner(|inner| inner.cookie_store(enable))
    }
}

impl Client {
    /// Constructs a new `Client`.
    ///
    /// # Panic
    ///
    /// This method panics if TLS backend cannot initialized, or the resolver
    /// cannot load the system configuration.
    ///
    /// Use `Client::builder()` if you wish to handle the failure as an `Error`
    /// instead of panicking.
    pub fn new() -> Client {
        ClientBuilder::new().build().expect("Client::new()")
    }

    /// Creates a `ClientBuilder` to configure a `Client`.
    ///
    /// This is the same as `ClientBuilder::new()`.
    pub fn builder() -> ClientBuilder {
        ClientBuilder::new()
    }

    /// Convenience method to make a `GET` request to a URL.
    ///
    /// # Errors
    ///
    /// This method fails whenever supplied `Url` cannot be parsed.
    pub fn get<U: IntoUrl>(&self, url: U) -> RequestBuilder {
        self.request(Method::GET, url)
    }

    /// Convenience method to make a `POST` request to a URL.
    ///
    /// # Errors
    ///
    /// This method fails whenever supplied `Url` cannot be parsed.
    pub fn post<U: IntoUrl>(&self, url: U) -> RequestBuilder {
        self.request(Method::POST, url)
    }

    /// Convenience method to make a `PUT` request to a URL.
    ///
    /// # Errors
    ///
    /// This method fails whenever supplied `Url` cannot be parsed.
    pub fn put<U: IntoUrl>(&self, url: U) -> RequestBuilder {
        self.request(Method::PUT, url)
    }

    /// Convenience method to make a `PATCH` request to a URL.
    ///
    /// # Errors
    ///
    /// This method fails whenever supplied `Url` cannot be parsed.
    pub fn patch<U: IntoUrl>(&self, url: U) -> RequestBuilder {
        self.request(Method::PATCH, url)
    }

    /// Convenience method to make a `DELETE` request to a URL.
    ///
    /// # Errors
    ///
    /// This method fails whenever supplied `Url` cannot be parsed.
    pub fn delete<U: IntoUrl>(&self, url: U) -> RequestBuilder {
        self.request(Method::DELETE, url)
    }

    /// Convenience method to make a `HEAD` request to a URL.
    ///
    /// # Errors
    ///
    /// This method fails whenever supplied `Url` cannot be parsed.
    pub fn head<U: IntoUrl>(&self, url: U) -> RequestBuilder {
        self.request(Method::HEAD, url)
    }

    /// Start building a `Request` with the `Method` and `Url`.
    ///
    /// Returns a `RequestBuilder`, which will allow setting headers and
    /// request body before sending.
    ///
    /// # Errors
    ///
    /// This method fails whenever supplied `Url` cannot be parsed.
    pub fn request<U: IntoUrl>(&self, method: Method, url: U) -> RequestBuilder {
        let req = url.into_url().map(move |url| Request::new(method, url));
        RequestBuilder::new(self.clone(), req)
    }

    /// Executes a `Request`.
    ///
    /// A `Request` can be built manually with `Request::new()` or obtained
    /// from a RequestBuilder with `RequestBuilder::build()`.
    ///
    /// You should prefer to use the `RequestBuilder` and
    /// `RequestBuilder::send()`.
    ///
    /// # Errors
    ///
    /// This method fails if there was an error while sending request,
    /// redirect loop was detected or redirect limit was exhausted.
    pub fn execute(&self, request: Request) -> crate::Result<Response> {
        self.inner.execute_request(request)
    }

    ///
    pub fn cookies(&self) -> &std::sync::RwLock<CookieStore> {
        self.inner.raw_ref.cookie_store.as_ref().unwrap()
    }
}

impl fmt::Debug for Client {
    fn fmt(&self, f: &mut fmt::Formatter) -> fmt::Result {
        f.debug_struct("Client")
            //.field("gzip", &self.inner.gzip)
            //.field("redirect_policy", &self.inner.redirect_policy)
            //.field("referer", &self.inner.referer)
            .finish()
    }
}

impl fmt::Debug for ClientBuilder {
    fn fmt(&self, f: &mut fmt::Formatter) -> fmt::Result {
        f.debug_struct("ClientBuilder").finish()
    }
}

#[derive(Clone)]
struct ClientHandle {
    raw_ref: Arc<async_impl::client::ClientRef>,
    timeout: Timeout,
    inner: Arc<InnerClientHandle>,
}

type ThreadSender = mpsc::UnboundedSender<(
    async_impl::Request,
    oneshot::Sender<crate::Result<async_impl::Response>>,
)>;

struct InnerClientHandle {
    tx: Option<ThreadSender>,
    thread: Option<thread::JoinHandle<()>>,
}

impl Drop for InnerClientHandle {
    fn drop(&mut self) {
        self.tx.take();
        self.thread.take().map(|h| h.join());
    }
}

impl ClientHandle {
    fn new(builder: ClientBuilder) -> crate::Result<ClientHandle> {
        let timeout = builder.timeout;
        let builder = builder.inner;
        let (tx, rx) = mpsc::unbounded();
<<<<<<< HEAD
        let (spawn_tx, spawn_rx) = oneshot::channel::<::Result<()>>();
        let (raw_tx, raw_rx) = oneshot::channel();
        let handle = try_!(thread::Builder::new().name("reqwest-internal-sync-runtime".into()).spawn(move || {
            use tokio::runtime::current_thread::Runtime;

            let built = (|| {
                let rt = try_!(Runtime::new());
                let client = builder.build()?;
                Ok((rt, client))
            })();

            let (mut rt, client) = match built {
                Ok((rt, c)) => {
                    if let Err(_) = spawn_tx.send(Ok(())) {
                        return;
                    }
                    (rt, c)
                },
                Err(e) => {
                    let _ = spawn_tx.send(Err(e));
                    return;
                }
            };
            let raw_ref = client.inner.clone();
            let _ = raw_tx.send(raw_ref);

            let work = rx.for_each(move |(req, tx)| {
                let mut tx_opt: Option<oneshot::Sender<::Result<async_impl::Response>>> = Some(tx);
                let mut res_fut = client.execute(req);

                let task = future::poll_fn(move || {
                    let canceled = tx_opt
                        .as_mut()
                        .expect("polled after complete")
                        .poll_cancel()
                        .expect("poll_cancel cannot error")
                        .is_ready();

                    if canceled {
                        trace!("response receiver is canceled");
                        Ok(Async::Ready(()))
                    } else {
                        let result = match res_fut.poll() {
                            Ok(Async::NotReady) => return Ok(Async::NotReady),
                            Ok(Async::Ready(res)) => Ok(res),
                            Err(err) => Err(err),
                        };

                        let _ = tx_opt
                            .take()
=======
        let (spawn_tx, spawn_rx) = oneshot::channel::<crate::Result<()>>();
        let handle = try_!(thread::Builder::new()
            .name("reqwest-internal-sync-runtime".into())
            .spawn(move || {
                use tokio::runtime::current_thread::Runtime;

                let built = (|| {
                    let rt = try_!(Runtime::new());
                    let client = builder.build()?;
                    Ok((rt, client))
                })();

                let (mut rt, client) = match built {
                    Ok((rt, c)) => {
                        if spawn_tx.send(Ok(())).is_err() {
                            return;
                        }
                        (rt, c)
                    }
                    Err(e) => {
                        let _ = spawn_tx.send(Err(e));
                        return;
                    }
                };

                let work = rx.for_each(move |(req, tx)| {
                    let mut tx_opt: Option<oneshot::Sender<crate::Result<async_impl::Response>>> =
                        Some(tx);
                    let mut res_fut = client.execute(req);

                    let task = future::poll_fn(move || {
                        let canceled = tx_opt
                            .as_mut()
>>>>>>> f60456c8
                            .expect("polled after complete")
                            .poll_cancel()
                            .expect("poll_cancel cannot error")
                            .is_ready();

                        if canceled {
                            trace!("response receiver is canceled");
                            Ok(Async::Ready(()))
                        } else {
                            let result = match res_fut.poll() {
                                Ok(Async::NotReady) => return Ok(Async::NotReady),
                                Ok(Async::Ready(res)) => Ok(res),
                                Err(err) => Err(err),
                            };

                            let _ = tx_opt.take().expect("polled after complete").send(result);
                            Ok(Async::Ready(()))
                        }
                    });
                    tokio::spawn(task);
                    Ok(())
                });

                // work is Future<(), ()>, and our closure will never return Err
                rt.block_on(work).expect("runtime unexpected error");
            }));

        // Wait for the runtime thread to start up...
        match spawn_rx.wait() {
            Ok(Ok(())) => (),
            Ok(Err(err)) => return Err(err),
            Err(_canceled) => event_loop_panicked(),
        }

        let inner_handle = Arc::new(InnerClientHandle {
            tx: Some(tx),
            thread: Some(handle),
        });

<<<<<<< HEAD
        let raw_ref = raw_rx.wait().unwrap();

        Ok(ClientHandle {
            raw_ref,
            timeout: timeout,
=======
        Ok(ClientHandle {
            timeout,
>>>>>>> f60456c8
            inner: inner_handle,
        })
    }

    fn execute_request(&self, req: Request) -> crate::Result<Response> {
        let (tx, rx) = oneshot::channel();
        let (req, body) = req.into_async();
        let url = req.url().clone();
        self.inner
            .tx
            .as_ref()
            .expect("core thread exited early")
            .unbounded_send((req, tx))
            .expect("core thread panicked");

        let write = if let Some(body) = body {
            Either::A(body.send())
        //try_!(body.send(self.timeout.0), &url);
        } else {
            Either::B(future::ok(()))
        };

        let rx = rx.map_err(|_canceled| event_loop_panicked());

        let fut = write.join(rx).map(|((), res)| res);

        let res = match wait::timeout(fut, self.timeout.0) {
            Ok(res) => res,
            Err(wait::Waited::TimedOut) => return Err(crate::error::timedout(Some(url))),
            Err(wait::Waited::Executor(err)) => return Err(crate::error::from(err).with_url(url)),
            Err(wait::Waited::Inner(err)) => {
                return Err(err.with_url(url));
            }
        };
        res.map(|res| {
            Response::new(
                res,
                self.timeout.0,
                KeepCoreThreadAlive(Some(self.inner.clone())),
            )
        })
    }
}

#[derive(Clone, Copy)]
struct Timeout(Option<Duration>);

impl Default for Timeout {
    fn default() -> Timeout {
        // default mentioned in ClientBuilder::timeout() doc comment
        Timeout(Some(Duration::from_secs(30)))
    }
}

pub(crate) struct KeepCoreThreadAlive(Option<Arc<InnerClientHandle>>);

impl KeepCoreThreadAlive {
    pub(crate) fn empty() -> KeepCoreThreadAlive {
        KeepCoreThreadAlive(None)
    }
}

#[cold]
#[inline(never)]
fn event_loop_panicked() -> ! {
    // The only possible reason there would be a Canceled error
    // is if the thread running the event loop panicked. We could return
    // an Err here, like a BrokenPipe, but the Client is not
    // recoverable. Additionally, the panic in the other thread
    // is not normal, and should likely be propagated.
    panic!("event loop thread panicked");
}<|MERGE_RESOLUTION|>--- conflicted
+++ resolved
@@ -14,12 +14,7 @@
 use crate::response::Response;
 use crate::{async_impl, header, wait, IntoUrl, Method, Proxy, RedirectPolicy};
 #[cfg(feature = "tls")]
-<<<<<<< HEAD
-use {Certificate, Identity};
-use cookie::CookieStore;
-=======
 use crate::{Certificate, Identity};
->>>>>>> f60456c8
 
 /// A `Client` to make Requests with.
 ///
@@ -506,7 +501,7 @@
     }
 
     ///
-    pub fn cookies(&self) -> &std::sync::RwLock<CookieStore> {
+    pub fn cookies(&self) -> &std::sync::RwLock<crate::cookie::CookieStore> {
         self.inner.raw_ref.cookie_store.as_ref().unwrap()
     }
 }
@@ -556,59 +551,8 @@
         let timeout = builder.timeout;
         let builder = builder.inner;
         let (tx, rx) = mpsc::unbounded();
-<<<<<<< HEAD
-        let (spawn_tx, spawn_rx) = oneshot::channel::<::Result<()>>();
+        let (spawn_tx, spawn_rx) = oneshot::channel::<crate::Result<()>>();
         let (raw_tx, raw_rx) = oneshot::channel();
-        let handle = try_!(thread::Builder::new().name("reqwest-internal-sync-runtime".into()).spawn(move || {
-            use tokio::runtime::current_thread::Runtime;
-
-            let built = (|| {
-                let rt = try_!(Runtime::new());
-                let client = builder.build()?;
-                Ok((rt, client))
-            })();
-
-            let (mut rt, client) = match built {
-                Ok((rt, c)) => {
-                    if let Err(_) = spawn_tx.send(Ok(())) {
-                        return;
-                    }
-                    (rt, c)
-                },
-                Err(e) => {
-                    let _ = spawn_tx.send(Err(e));
-                    return;
-                }
-            };
-            let raw_ref = client.inner.clone();
-            let _ = raw_tx.send(raw_ref);
-
-            let work = rx.for_each(move |(req, tx)| {
-                let mut tx_opt: Option<oneshot::Sender<::Result<async_impl::Response>>> = Some(tx);
-                let mut res_fut = client.execute(req);
-
-                let task = future::poll_fn(move || {
-                    let canceled = tx_opt
-                        .as_mut()
-                        .expect("polled after complete")
-                        .poll_cancel()
-                        .expect("poll_cancel cannot error")
-                        .is_ready();
-
-                    if canceled {
-                        trace!("response receiver is canceled");
-                        Ok(Async::Ready(()))
-                    } else {
-                        let result = match res_fut.poll() {
-                            Ok(Async::NotReady) => return Ok(Async::NotReady),
-                            Ok(Async::Ready(res)) => Ok(res),
-                            Err(err) => Err(err),
-                        };
-
-                        let _ = tx_opt
-                            .take()
-=======
-        let (spawn_tx, spawn_rx) = oneshot::channel::<crate::Result<()>>();
         let handle = try_!(thread::Builder::new()
             .name("reqwest-internal-sync-runtime".into())
             .spawn(move || {
@@ -632,6 +576,7 @@
                         return;
                     }
                 };
+                let _ = raw_tx.send(client.inner.clone());
 
                 let work = rx.for_each(move |(req, tx)| {
                     let mut tx_opt: Option<oneshot::Sender<crate::Result<async_impl::Response>>> =
@@ -641,7 +586,6 @@
                     let task = future::poll_fn(move || {
                         let canceled = tx_opt
                             .as_mut()
->>>>>>> f60456c8
                             .expect("polled after complete")
                             .poll_cancel()
                             .expect("poll_cancel cannot error")
@@ -681,16 +625,11 @@
             thread: Some(handle),
         });
 
-<<<<<<< HEAD
         let raw_ref = raw_rx.wait().unwrap();
 
         Ok(ClientHandle {
             raw_ref,
-            timeout: timeout,
-=======
-        Ok(ClientHandle {
             timeout,
->>>>>>> f60456c8
             inner: inner_handle,
         })
     }
