[package]
name = "reqwest"
<<<<<<< HEAD
version = "0.9.20" # remember to update html_root_url
=======
version = "0.10.0-alpha.0" # remember to update html_root_url
>>>>>>> f60456c8
description = "higher level HTTP client library"
keywords = ["http", "request", "client"]
repository = "https://github.com/seanmonstar/reqwest"
documentation = "https://docs.rs/reqwest"
authors = ["Sean McArthur <sean@seanmonstar.com>"]
readme = "README.md"
license = "MIT/Apache-2.0"
categories = ["web-programming::http-client"]
edition = "2018"

publish = false

[package.metadata.docs.rs]
all-features = true

[dependencies]
base64 = "0.10"
bytes = "0.4"
encoding_rs = "0.8"
futures = "0.1.23"
http = "0.1.15"
hyper = "0.12.22"
flate2 = { version = "^1.0.7", default-features = false, features = ["rust_backend"] }
log = "0.4"
mime = "0.3.7"
mime_guess = "2.0"
percent-encoding = "2.1"
serde = "1.0"
serde_json = "1.0"
serde_urlencoded = "0.6.1"
tokio = { version = "0.1.7", default-features = false, features = ["rt-full", "tcp"] }
tokio-executor = "0.1.4" # a minimum version so trust-dns-resolver compiles
tokio-io = "0.1"
tokio-threadpool = "0.1.8" # a minimum version so tokio compiles
tokio-timer = "0.2.6" # a minimum version so trust-dns-resolver compiles
url = "2.1"
uuid = { version = "0.7", features = ["v4"] }

# Optional deps...

hyper-old-types = { version = "0.11", optional = true, features = ["compat"] }
hyper-rustls = { version = "^0.17.1", optional = true }
hyper-tls = { version = "0.3.2", optional = true }
native-tls = { version = "0.2", optional = true }
rustls = { version = "0.16", features = ["dangerous_configuration"], optional = true }
socks = { version = "0.3.2", optional = true }
tokio-rustls = { version = "0.10", optional = true }
trust-dns-resolver = { version = "0.11", optional = true }
webpki-roots = { version = "0.17", optional = true }
<<<<<<< HEAD
cookie_store = "0.7.0"
=======
cookie_store = "0.9.0"
>>>>>>> f60456c8
cookie = "0.12.0"
time = "0.1.42"

[dev-dependencies]
env_logger = "0.6"
serde = { version = "1.0", features = ["derive"] }
tokio = { version = "0.1.7", default-features = false, features = ["rt-full", "tcp", "fs"] }
tokio-tcp = "0.1"
libflate = "0.1"
doc-comment = "0.3"
bytes = "0.4"

[features]
default = ["default-tls"]

tls = []

default-tls = ["hyper-tls", "native-tls", "tls"]
default-tls-vendored = ["default-tls", "native-tls/vendored"]

rustls-tls = ["hyper-rustls", "tokio-rustls", "webpki-roots", "rustls", "tls"]

trust-dns = ["trust-dns-resolver"]

hyper-011 = ["hyper-old-types"]

[target.'cfg(windows)'.dependencies]
winreg = "0.6"<|MERGE_RESOLUTION|>--- conflicted
+++ resolved
@@ -1,10 +1,6 @@
 [package]
 name = "reqwest"
-<<<<<<< HEAD
 version = "0.9.20" # remember to update html_root_url
-=======
-version = "0.10.0-alpha.0" # remember to update html_root_url
->>>>>>> f60456c8
 description = "higher level HTTP client library"
 keywords = ["http", "request", "client"]
 repository = "https://github.com/seanmonstar/reqwest"
@@ -54,11 +50,7 @@
 tokio-rustls = { version = "0.10", optional = true }
 trust-dns-resolver = { version = "0.11", optional = true }
 webpki-roots = { version = "0.17", optional = true }
-<<<<<<< HEAD
-cookie_store = "0.7.0"
-=======
 cookie_store = "0.9.0"
->>>>>>> f60456c8
 cookie = "0.12.0"
 time = "0.1.42"
 
